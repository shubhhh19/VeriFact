"""
News Validator Agent - FastAPI Application
Main entry point for the News Validator Agent API
"""

import os
from fastapi import FastAPI, HTTPException, Depends, status
from fastapi.middleware.cors import CORSMiddleware
from contextlib import asynccontextmanager
from typing import Dict, Any, Optional
import logging
from fastapi.responses import JSONResponse

# Configure logging
logging.basicConfig(level=logging.INFO)
logger = logging.getLogger(__name__)

<<<<<<< HEAD
# Application metadata
API_TITLE = "VeriFact API"
API_DESCRIPTION = "API for VeriFact - AI-powered news validation system"
API_VERSION = "0.1.0"

# Create application
@asynccontextmanager
async def lifespan(app: FastAPI):
    """Lifespan context manager for startup and shutdown events"""
    # Startup
    logger.info("Starting News Validator Agent API...")
    
    # Initialize services
    # TODO: Initialize database connection
    # TODO: Initialize Redis connection
    # TODO: Initialize AI models
    
    yield  # Application runs here
    
    # Shutdown
    logger.info("Shutting down News Validator Agent API...")
    # TODO: Clean up resources

# Create FastAPI app
app = FastAPI(
    title=API_TITLE,
    description=API_DESCRIPTION,
    version=API_VERSION,
    docs_url="/docs",
    redoc_url="/redoc",
    openapi_url="/openapi.json",
    lifespan=lifespan
)

# Configure CORS
app.add_middleware(
    CORSMiddleware,
    allow_origins=os.getenv("ALLOWED_ORIGINS", "*").split(","),
    allow_credentials=True,
    allow_methods=["*"],
    allow_headers=["*"],
)

# Health check endpoint
@app.get("/health", status_code=status.HTTP_200_OK)
async def health_check() -> Dict[str, str]:
    """Health check endpoint"""
    return {"status": "healthy"}

# API v1 router
from fastapi import APIRouter

# Create API router
api_router = APIRouter(prefix="/api/v1", tags=["v1"])

# Include routers
from .api.v1.routers import articles
from .api.v1.routers.validation import router as validation_router

api_router.include_router(articles.router, prefix="/articles", tags=["articles"])
api_router.include_router(validation_router, prefix="/validation", tags=["validation"])

# Include the API router
app.include_router(api_router)

# Root endpoint
@app.get("/", include_in_schema=False)
async def root() -> Dict[str, str]:
    """Root endpoint with API information"""
    return {
        "name": API_TITLE,
        "version": API_VERSION,
        "docs": "/docs",
        "redoc": "/redoc"
    }

# Custom exception handlers
@app.exception_handler(HTTPException)
async def http_exception_handler(request, exc):
    """Handle HTTP exceptions"""
    return JSONResponse(
        status_code=exc.status_code,
        content={"detail": exc.detail},
=======
def create_application() -> FastAPI:
    """
    Create and configure the FastAPI application.
    This function is used for testing and application factory pattern.
    """
    # Application metadata
    API_TITLE = "VeriFact API"
    API_DESCRIPTION = "API for VeriFact - AI-powered news validation system"
    API_VERSION = "0.1.0"

    # Create application
    @asynccontextmanager
    async def lifespan(app: FastAPI):
        """Lifespan context manager for startup and shutdown events"""
        # Startup
        logger.info("Starting News Validator Agent API...")
        
        # Initialize services
        # TODO: Initialize database connection
        # TODO: Initialize Redis connection
        # TODO: Initialize AI models
        
        yield  # Application runs here
        
        # Shutdown
        logger.info("Shutting down News Validator Agent API...")
        # TODO: Clean up resources

    # Create FastAPI app
    app = FastAPI(
        title=API_TITLE,
        description=API_DESCRIPTION,
        version=API_VERSION,
        docs_url="/docs",
        redoc_url="/redoc",
        openapi_url="/openapi.json",
        lifespan=lifespan
>>>>>>> 89754f3a
    )

    # Configure CORS
    app.add_middleware(
        CORSMiddleware,
        allow_origins=os.getenv("ALLOWED_ORIGINS", "*").split(","),
        allow_credentials=True,
        allow_methods=["*"],
        allow_headers=["*"],
    )

    # Health check endpoint
    @app.get("/health", status_code=status.HTTP_200_OK)
    async def health_check() -> Dict[str, str]:
        """Health check endpoint"""
        return {"status": "healthy"}

    # API v1 router
    from fastapi import APIRouter

    # Create API router
    api_router = APIRouter(prefix="/api/v1", tags=["v1"])

    # Include routers
    try:
        from .api.v1.routers import articles as news_router
        from .api.v1.routers import validations as validation_router

        api_router.include_router(news_router.router, prefix="/news", tags=["news"])
        api_router.include_router(validation_router.router, prefix="/validate", tags=["validation"])
    except ImportError as e:
        logger.warning(f"Could not import all routers: {e}")

    # Include the API router
    app.include_router(api_router)

    # Root endpoint with API information
    @app.get("/", status_code=status.HTTP_200_OK)
    async def root() -> Dict[str, Any]:
        """Root endpoint with API information"""
        return {
            "name": API_TITLE,
            "description": API_DESCRIPTION,
            "version": API_VERSION,
            "docs": "/docs",
            "redoc": "/redoc",
            "openapi": "/openapi.json"
        }

    # Custom exception handlers
    @app.exception_handler(HTTPException)
    async def http_exception_handler(request, exc):
        """Handle HTTP exceptions"""
        return JSONResponse(
            status_code=exc.status_code,
            content={"detail": exc.detail},
        )

    @app.exception_handler(Exception)
    async def global_exception_handler(request, exc):
        """Handle all other exceptions"""
        logger.error(f"Unhandled exception: {exc}", exc_info=True)
        return JSONResponse(
            status_code=status.HTTP_500_INTERNAL_SERVER_ERROR,
            content={"detail": "Internal server error"},
        )
    
    return app

# Create the application instance
app = create_application()

# Run with uvicorn programmatically
if __name__ == "__main__":
    import uvicorn
    uvicorn.run(
        "main:app",
        host=os.getenv("HOST", "0.0.0.0"),
        port=int(os.getenv("PORT", 8000)),
        reload=os.getenv("DEBUG", "true").lower() == "true",
    )<|MERGE_RESOLUTION|>--- conflicted
+++ resolved
@@ -15,91 +15,6 @@
 logging.basicConfig(level=logging.INFO)
 logger = logging.getLogger(__name__)
 
-<<<<<<< HEAD
-# Application metadata
-API_TITLE = "VeriFact API"
-API_DESCRIPTION = "API for VeriFact - AI-powered news validation system"
-API_VERSION = "0.1.0"
-
-# Create application
-@asynccontextmanager
-async def lifespan(app: FastAPI):
-    """Lifespan context manager for startup and shutdown events"""
-    # Startup
-    logger.info("Starting News Validator Agent API...")
-    
-    # Initialize services
-    # TODO: Initialize database connection
-    # TODO: Initialize Redis connection
-    # TODO: Initialize AI models
-    
-    yield  # Application runs here
-    
-    # Shutdown
-    logger.info("Shutting down News Validator Agent API...")
-    # TODO: Clean up resources
-
-# Create FastAPI app
-app = FastAPI(
-    title=API_TITLE,
-    description=API_DESCRIPTION,
-    version=API_VERSION,
-    docs_url="/docs",
-    redoc_url="/redoc",
-    openapi_url="/openapi.json",
-    lifespan=lifespan
-)
-
-# Configure CORS
-app.add_middleware(
-    CORSMiddleware,
-    allow_origins=os.getenv("ALLOWED_ORIGINS", "*").split(","),
-    allow_credentials=True,
-    allow_methods=["*"],
-    allow_headers=["*"],
-)
-
-# Health check endpoint
-@app.get("/health", status_code=status.HTTP_200_OK)
-async def health_check() -> Dict[str, str]:
-    """Health check endpoint"""
-    return {"status": "healthy"}
-
-# API v1 router
-from fastapi import APIRouter
-
-# Create API router
-api_router = APIRouter(prefix="/api/v1", tags=["v1"])
-
-# Include routers
-from .api.v1.routers import articles
-from .api.v1.routers.validation import router as validation_router
-
-api_router.include_router(articles.router, prefix="/articles", tags=["articles"])
-api_router.include_router(validation_router, prefix="/validation", tags=["validation"])
-
-# Include the API router
-app.include_router(api_router)
-
-# Root endpoint
-@app.get("/", include_in_schema=False)
-async def root() -> Dict[str, str]:
-    """Root endpoint with API information"""
-    return {
-        "name": API_TITLE,
-        "version": API_VERSION,
-        "docs": "/docs",
-        "redoc": "/redoc"
-    }
-
-# Custom exception handlers
-@app.exception_handler(HTTPException)
-async def http_exception_handler(request, exc):
-    """Handle HTTP exceptions"""
-    return JSONResponse(
-        status_code=exc.status_code,
-        content={"detail": exc.detail},
-=======
 def create_application() -> FastAPI:
     """
     Create and configure the FastAPI application.
@@ -122,6 +37,8 @@
         # TODO: Initialize Redis connection
         # TODO: Initialize AI models
         
+        logger.info("News Validator Agent API started successfully")
+        
         yield  # Application runs here
         
         # Shutdown
@@ -137,7 +54,6 @@
         redoc_url="/redoc",
         openapi_url="/openapi.json",
         lifespan=lifespan
->>>>>>> 89754f3a
     )
 
     # Configure CORS
@@ -162,29 +78,24 @@
     api_router = APIRouter(prefix="/api/v1", tags=["v1"])
 
     # Include routers
-    try:
-        from .api.v1.routers import articles as news_router
-        from .api.v1.routers import validations as validation_router
+    from .api.v1.routers import articles
+    from .api.v1.routers.validation import router as validation_router
 
-        api_router.include_router(news_router.router, prefix="/news", tags=["news"])
-        api_router.include_router(validation_router.router, prefix="/validate", tags=["validation"])
-    except ImportError as e:
-        logger.warning(f"Could not import all routers: {e}")
+    api_router.include_router(articles.router, prefix="/articles", tags=["articles"])
+    api_router.include_router(validation_router, prefix="/validation", tags=["validation"])
 
     # Include the API router
     app.include_router(api_router)
 
-    # Root endpoint with API information
-    @app.get("/", status_code=status.HTTP_200_OK)
-    async def root() -> Dict[str, Any]:
+    # Root endpoint
+    @app.get("/", include_in_schema=False)
+    async def root() -> Dict[str, str]:
         """Root endpoint with API information"""
         return {
             "name": API_TITLE,
-            "description": API_DESCRIPTION,
             "version": API_VERSION,
             "docs": "/docs",
-            "redoc": "/redoc",
-            "openapi": "/openapi.json"
+            "redoc": "/redoc"
         }
 
     # Custom exception handlers
@@ -204,7 +115,7 @@
             status_code=status.HTTP_500_INTERNAL_SERVER_ERROR,
             content={"detail": "Internal server error"},
         )
-    
+
     return app
 
 # Create the application instance
@@ -215,7 +126,8 @@
     import uvicorn
     uvicorn.run(
         "main:app",
-        host=os.getenv("HOST", "0.0.0.0"),
+        host="0.0.0.0",
         port=int(os.getenv("PORT", 8000)),
-        reload=os.getenv("DEBUG", "true").lower() == "true",
+        reload=os.getenv("ENV") == "development",
+        log_level="info"
     )